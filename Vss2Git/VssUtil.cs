--- conflicted
+++ resolved
@@ -59,59 +59,62 @@
                         return status;
                     }
                 }
-            } catch (System.IO.IOException e)
+            }
+            catch (IOException e)
             {
                 logger.WriteLine("Warning: {0}", e);
                 logged = true;
             }
-<<<<<<< HEAD
 
             HashSet<string> locallyProcessedFiles = new HashSet<string>();
-            foreach (VssFile file in project.Files)
-            {
-                RecursionStatus status = fileCallback(project, file);
-                locallyProcessedFiles.Add(file.PhysicalName);
-                if (status == RecursionStatus.Abort)
-=======
             try
             {
                 foreach (VssFile file in project.Files)
->>>>>>> 2369c1a4
                 {
                     RecursionStatus status = fileCallback(project, file);
+                    locallyProcessedFiles.Add(file.PhysicalName);
                     if (status == RecursionStatus.Abort)
                     {
                         return status;
                     }
                 }
             }
-<<<<<<< HEAD
-            foreach (VssRevision revision in project.Revisions)
+            catch (IOException e)
             {
-                var namedAction = revision.Action as VssNamedAction;
-                if (namedAction != null && !namedAction.Name.IsProject)
+                if (!logged)
                 {
-                    string physicalName = namedAction.Name.PhysicalName;
-                    if (!locallyProcessedFiles.Contains(physicalName))
+                    logger.WriteLine("Warning: {0}", e);
+                    logged = true;
+                }
+            }
+            try
+            {
+                foreach (VssRevision revision in project.Revisions)
+                {
+                    var namedAction = revision.Action as VssNamedAction;
+                    if (namedAction != null && !namedAction.Name.IsProject)
                     {
-                        VssFile file = project.GetHistoricalFile(physicalName, namedAction.Name.LogicalName);
-                        locallyProcessedFiles.Add(file.PhysicalName);
-                        if (File.Exists(file.PhysicalPath) && File.Exists(file.DataPath))
+                        string physicalName = namedAction.Name.PhysicalName;
+                        if (!locallyProcessedFiles.Contains(physicalName))
                         {
-                            RecursionStatus status = fileCallback(project, file);
-                            if (status == RecursionStatus.Abort)
+                            VssFile file = project.GetHistoricalFile(physicalName, namedAction.Name.LogicalName);
+                            locallyProcessedFiles.Add(file.PhysicalName);
+                            if (File.Exists(file.PhysicalPath) && File.Exists(file.DataPath))
                             {
-                                return status;
+                                RecursionStatus status = fileCallback(project, file);
+                                if (status == RecursionStatus.Abort)
+                                {
+                                    return status;
+                                }
                             }
                         }
                     }
                 }
-=======
-            catch (System.IO.IOException e)
+            }
+            catch (IOException e)
             {
                 if (!logged)
                     logger.WriteLine("Warning: {0}", e);
->>>>>>> 2369c1a4
             }
             return RecursionStatus.Continue;
         }
